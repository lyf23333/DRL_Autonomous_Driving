import carla
import gym
import numpy as np
from gym import spaces
from .trust_interface import TrustInterface


class CarlaEnv(gym.Env):
    """Custom Carla environment that follows gym interface"""
    
<<<<<<< HEAD
    def __init__(self, town='Town01', port=2000, trust_interface: TrustInterface | None = None):
=======
    def __init__(self, town='Town01', port=2000):
>>>>>>> 6fefb6b8
        self._initialized = False
        super(CarlaEnv, self).__init__()
        
        # Connect to CARLA server
        self.client = carla.Client('localhost', port)
        self.client.set_timeout(10.0)
        self.world = self.client.get_world()
        
        # Scenario management
        self.active_scenario = None
        self.scenario_config = None
        
        # Trust-related attributes
        self.trust_interface = None
        self.last_step_time = None
        self.intervention_active = False
        
        # Set up action and observation spaces
        self.action_space = spaces.Box(
            low=np.array([-1.0, -1.0]),  # [steering, throttle/brake]
            high=np.array([1.0, 1.0]),
            dtype=np.float32
        )
        
        # Observation space includes vehicle state and intervention history
        # but NOT trust level (agent shouldn't observe trust directly)
        self.observation_space = spaces.Dict({
            'vehicle_state': spaces.Box(
                low=np.array([-np.inf, -np.inf, -np.inf, -np.inf]),  # [speed_x, speed_y, accel_x, accel_y]
                high=np.array([np.inf, np.inf, np.inf, np.inf]),
                dtype=np.float32
            ),
            'recent_intervention': spaces.Discrete(2),  # Binary: 0 or 1
            'scenario_obs': spaces.Box(
                low=-np.inf,
                high=np.inf,
                shape=(20,),  # Adjust size based on scenario needs
                dtype=np.float32
            )
        })
        
        
    def set_scenario(self, scenario, config=None):
        """Set the active scenario for the environment"""
        self.active_scenario = scenario
        self.scenario_config = config
        
    def set_trust_interface(self, trust_interface):
        """Set the trust interface for the environment"""
        self.trust_interface = trust_interface
        
    def reset(self):
        """Reset the environment to initial state"""
        if not self._initialized:
            self._initialized = True
        # Reset the simulation
        self.world.tick()
        
        # Reset trust-related variables
        self.last_step_time = None
        self.intervention_active = False
        
        # Spawn ego vehicle
        blueprint_library = self.world.get_blueprint_library()
        vehicle_bp = blueprint_library.find('vehicle.tesla.model3')
        spawn_points = self.world.get_map().get_spawn_points()
        
        if len(spawn_points) > 0:
            spawn_point = spawn_points[0]
            self.vehicle = self.world.spawn_actor(vehicle_bp, spawn_point)
        
        # Setup active scenario if exists
        if self.active_scenario:
            self.active_scenario.setup()
        
        return self._get_obs()
    
    def step(self, action):
        """Execute one time step within the environment"""
        # Get current time for trust updates
        current_time = self.world.get_snapshot().timestamp.elapsed_seconds
        
        # Calculate dt for trust updates
        if self.last_step_time is not None:
            dt = current_time - self.last_step_time
        else:
            dt = 0.0
        self.last_step_time = current_time
        
        # Check for trust-based intervention
        if self.trust_interface is not None and self._initialized:
            should_intervene = self.trust_interface.should_intervene(current_time)
            if should_intervene:
                # Override action with emergency brake
                action = np.array([0.0, -1.0])  # No steering, full brake
                self.intervention_active = True
            else:
                self.intervention_active = False
            
            # Update trust level based on intervention and time delta
            self.trust_interface.update_trust(self.intervention_active, dt)
        
        # Apply action
        control = carla.VehicleControl(
            throttle=float(action[1]) if action[1] > 0 else 0,
            brake=float(-action[1]) if action[1] < 0 else 0,
            steer=float(action[0])
        )
        self.vehicle.apply_control(control)
        
        # Tick the simulation
        self.world.tick()
        
        # Get new observation
        obs = self._get_obs()
        
        # Calculate reward
        reward = self._calculate_reward()
        
        # Check if episode is done
        done = self._is_done()
        
        # Additional info
        info = {
            'trust_level': self.trust_interface.trust_level if self.trust_interface else 0.5,
            'intervention_active': self.intervention_active,
            'recent_interventions': self.trust_interface.get_recent_interventions() if self.trust_interface else 0
        }
        
        # Add scenario-specific info
        if self.active_scenario:
            info['scenario_complete'] = self.active_scenario.check_scenario_completion()
        
        if self.trust_interface:
            self.trust_interface.update_display()
        
        return obs, reward, done, info
    
    def _get_obs(self):
        """Get current observation of the environment"""
        if self.vehicle is None:
            return {
                'vehicle_state': np.zeros(4),
                'recent_intervention': 0,
                'scenario_obs': np.zeros(20)
            }
        
        # Get vehicle state
        velocity = self.vehicle.get_velocity()
        acceleration = self.vehicle.get_acceleration()
        
        vehicle_state = np.array([
            velocity.x, velocity.y,
            acceleration.x, acceleration.y
        ])
        
        # Get intervention state (binary indicator of recent intervention)
        recent_intervention = (
            self.trust_interface.get_intervention_observation()
            if self.trust_interface is not None else 0
        )
        
        # Get scenario-specific observations
        if self.active_scenario:
            scenario_obs = self.active_scenario.get_scenario_specific_obs()
        else:
            scenario_obs = np.zeros(20)
        
        # Ensure scenario_obs has correct size
        scenario_obs = np.pad(
            scenario_obs,
            (0, 20 - len(scenario_obs)),
            'constant',
            constant_values=0
        )
        
        return {
            'vehicle_state': vehicle_state,
            'recent_intervention': recent_intervention,
            'scenario_obs': scenario_obs
        }
    
    def _calculate_reward(self):
        """Calculate reward based on current state"""
        if not self.active_scenario:
            return 0.0
            
        # Basic reward components
        progress_reward = 0.0  # Based on distance to goal
        safety_reward = 0.0    # Based on distance to obstacles/vehicles
        trust_reward = self.trust_interface.trust_level if self.trust_interface else 0.5
        
        # Penalty for interventions
        intervention_penalty = -1.0 * self.intervention_active
        
        # Check scenario completion
        if self.active_scenario.check_scenario_completion():
            completion_reward = 10.0
        else:
            completion_reward = 0.0
        
        # Combine rewards
        total_reward = (
            progress_reward +
            safety_reward +
            trust_reward +
            intervention_penalty +
            completion_reward
        )
        
        return total_reward
    
    def _is_done(self):
        """Check if episode is done"""
            
        if self.active_scenario and self.active_scenario.check_scenario_completion():
            return True
            
        return False
    
    def close(self):
        """Cleanup the environment"""
        if self.active_scenario:
            self.active_scenario.cleanup()
        
        if hasattr(self, 'vehicle'):
            self.vehicle.destroy() 

        if self.trust_interface:
            self.trust_interface.cleanup()<|MERGE_RESOLUTION|>--- conflicted
+++ resolved
@@ -8,11 +8,7 @@
 class CarlaEnv(gym.Env):
     """Custom Carla environment that follows gym interface"""
     
-<<<<<<< HEAD
     def __init__(self, town='Town01', port=2000, trust_interface: TrustInterface | None = None):
-=======
-    def __init__(self, town='Town01', port=2000):
->>>>>>> 6fefb6b8
         self._initialized = False
         super(CarlaEnv, self).__init__()
         
