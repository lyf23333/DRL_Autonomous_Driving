import pygame
import numpy as np
import json
from datetime import datetime
import os
import random
import carla
import time

class TrustInterface:
    def __init__(self, screen_width=800, screen_height=200, port = 2000):
        pygame.init()
        self.screen = pygame.display.set_mode((screen_width, screen_height))
        pygame.display.set_caption("Trust Feedback Interface")

        # Connect to CARLA server
        self.client = carla.Client('localhost', port)
        self.client.set_timeout(10.0)
        self.world = self.client.get_world()
        
        # Colors
        self.WHITE = (255, 255, 255)
        self.BLACK = (0, 0, 0)
        self.RED = (255, 0, 0)
        self.GREEN = (0, 255, 0)
        self.YELLOW = (255, 255, 0)
        self.BLUE = (0, 0, 255)
        
        # Trust metrics
        self.trust_level = 0.75  # Range: 0.0 to 1.0
        self.trust_increase_rate = 0.01  # Rate of trust increase during smooth operation
        self.trust_decrease_rate = 0.05  # Rate of trust decrease on intervention
        self.intervention_active = False
        
        # Speed-based intervention parameters
        self.speed_threshold_low = 10.0  # km/h - below this speed, reduced intervention probability
        self.speed_threshold_high = 30.0  # km/h - above this speed, increased intervention probability
        self.speed_factor_min = 0.01  # Minimum speed-based intervention factor
        self.speed_factor_max = 0.5  # Maximum speed-based intervention factor
        self.self_intervention_facor = 0.1
        
        # Intervention tracking
        self.manual_interventions = []
        self.intervention_timestamps = []
        self.recent_intervention_window = 5.0  # seconds to consider an intervention "recent"
        self.intervention_cooldown = 2.0  # minimum seconds between interventions
        self.last_intervention_time = 0.0

        # Enhanced intervention tracking
        self.intervention_types = {
            'brake': [],       # Timestamps of brake interventions
            'steer': [],       # Timestamps of steering corrections
            'hesitation': []   # Timestamps of hesitation events
        }
        
        # Driving behavior metrics
        self.driving_metrics = {
            'steering_stability': 1.0,  # 0.0 (unstable) to 1.0 (stable)
            'acceleration_smoothness': 1.0,  # 0.0 (jerky) to 1.0 (smooth)
            'braking_smoothness': 1.0,  # 0.0 (abrupt) to 1.0 (smooth)
            'hesitation_level': 0.0,    # 0.0 (confident) to 1.0 (hesitant)
            'disengagement_frequency': 0.0,  # 0.0 (rare) to 1.0 (frequent)
            'lane_keeping': 1.0,
            'speed_consistency': 1.0
        }
        
        # History for calculating smoothness
        self.acceleration_history = []
        self.steering_history = []
        self.max_history_length = 20
        
        # Thresholds for detecting events
        self.steering_correction_threshold = 0.3  # Significant steering change
        self.abrupt_acceleration_threshold = 3.0  # m/s²
        self.abrupt_braking_threshold = -4.0      # m/s²
        self.hesitation_threshold = 1.5           # seconds of low speed near decision points
        
        self.intervention_prob = 0.0
        
        # Setup data logging
        self.data_dir = "data/trust_feedback"
        os.makedirs(self.data_dir, exist_ok=True)
        self.session_id = datetime.now().strftime("%Y%m%d_%H%M%S")
        
        # Last recorded state for calculating changes
        self.last_speed = 0.0
        self.last_steering = 0.0
        self.last_update_time = 0.0
        self.hesitation_start_time = None
        self.near_decision_point = False
        
        # Previous control state for detecting changes
        self.prev_control = None
        
    def _calculate_speed_factor(self, current_speed):
        """Calculate intervention factor based on current speed"""
        if current_speed <= self.speed_threshold_low:
            return self.speed_factor_min
        elif current_speed >= self.speed_threshold_high:
            return self.speed_factor_max
        else:
            # Linear interpolation between min and max factors
            speed_range = self.speed_threshold_high - self.speed_threshold_low
            speed_ratio = (current_speed - self.speed_threshold_low) / speed_range
            return self.speed_factor_min + (self.speed_factor_max - self.speed_factor_min) * speed_ratio
        
    def should_intervene(self, current_time, current_speed=0.0):
        """Determine if an intervention should occur based on trust level and vehicle speed"""
        # Check cooldown
        if current_time - self.last_intervention_time < self.intervention_cooldown:
            return False
            
        # Calculate speed-based intervention factor
        speed_factor = self._calculate_speed_factor(current_speed)
        
        # Base probability from trust level, modified by speed factor
        base_prob = (1 - self.trust_level) * self.self_intervention_facor
        
        # Adjust probability based on driving metrics
        smoothness_factor = (2.0 - self.driving_metrics['acceleration_smoothness'] - 
                            self.driving_metrics['braking_smoothness']) / 2.0
        stability_factor = 1.0 - self.driving_metrics['steering_stability']
        hesitation_factor = self.driving_metrics['hesitation_level']
        
        # Combine factors with appropriate weights
        behavior_factor = 0.4 * smoothness_factor + 0.3 * stability_factor + 0.3 * hesitation_factor
        
        # Final intervention probability
        intervention_prob = max(base_prob, speed_factor) + 0.2 * behavior_factor
        
        # Cap the final probability at 1.0
        self.intervention_prob = min(1.0, intervention_prob)
        
        return random.random() < self.intervention_prob
    
    def update_trust(self, intervention=False, intervention_type=None, dt=0.0):
        """
        Update trust level based on interventions, driving behavior, and smooth operation
        
        Args:
            intervention: Boolean indicating if an intervention occurred
            intervention_type: Type of intervention ('brake', 'steer', 'hesitation')
            dt: Time delta since last update
        """
        current_time = self.world.get_snapshot().timestamp.elapsed_seconds
        
        if intervention:
            # Decrease trust on intervention with different rates based on type
            decrease_rates = {
                'brake': self.trust_decrease_rate,
                'steer': self.trust_decrease_rate * 0.7,  # Less impact than braking
                'hesitation': self.trust_decrease_rate * 0.5  # Less impact than braking
            }
            
            # Use default rate if type not specified
            rate = decrease_rates.get(intervention_type, self.trust_decrease_rate)
            self.trust_level = max(0.0, self.trust_level - rate)
            
            # Record intervention
            self.last_intervention_time = current_time
            self.record_intervention(intervention_type)
        else:
            # Calculate trust increase based on driving metrics
            smoothness_factor = (self.driving_metrics['acceleration_smoothness'] + 
                                self.driving_metrics['braking_smoothness']) / 2.0
            stability_factor = self.driving_metrics['steering_stability']
            confidence_factor = 1.0 - self.driving_metrics['hesitation_level']
            
            # Combine factors to adjust trust increase rate
            behavior_multiplier = 0.4 * smoothness_factor + 0.3 * stability_factor + 0.3 * confidence_factor
            
            # Gradually increase trust during smooth operation, adjusted by behavior
            adjusted_increase_rate = self.trust_increase_rate * behavior_multiplier
            self.trust_level = min(1.0, self.trust_level + adjusted_increase_rate * dt)
    
    def record_intervention(self, intervention_type='brake'):
        """
        Record a manual intervention with specific type
        
        Args:
            intervention_type: Type of intervention ('brake', 'steer', 'hesitation')
        """
        self.intervention_active = True
        self.intervention_type = intervention_type
        timestamp = self.world.get_snapshot().timestamp.elapsed_seconds
        
        # Record in general intervention list
        self.manual_interventions.append({
            'timestamp': timestamp,
            'trust_level': self.trust_level,
            'type': intervention_type
        })
        self.intervention_timestamps.append(timestamp)
        
        # Record in type-specific list
        if intervention_type in self.intervention_types:
            self.intervention_types[intervention_type].append(timestamp)
    
    def update_driving_metrics(self, vehicle):
        """
        Update driving behavior metrics based on vehicle state
        
        Args:
            vehicle: CARLA vehicle object
        """
        if not vehicle:
            return
            
        current_time = self.world.get_snapshot().timestamp.elapsed_seconds
        dt = current_time - self.last_update_time if self.last_update_time > 0 else 0.1
        self.last_update_time = current_time
        
        # Get current vehicle state
        velocity = vehicle.get_velocity()
        current_speed = 3.6 * np.sqrt(velocity.x**2 + velocity.y**2)  # km/h
        current_steering = vehicle.get_control().steer
        
        # Calculate acceleration
        acceleration = (current_speed - self.last_speed) / dt if dt > 0 else 0
        
        # Update histories
        self.acceleration_history.append(acceleration)
        self.steering_history.append(current_steering)
        
        # Limit history length
        if len(self.acceleration_history) > self.max_history_length:
            self.acceleration_history.pop(0)
        if len(self.steering_history) > self.max_history_length:
            self.steering_history.pop(0)
            
        # 2. Calculate steering stability
        if len(self.steering_history) > 1:
            steering_variance = np.var(self.steering_history)
            self.driving_metrics['steering_stability'] = max(0.0, min(1.0, 1.0 - steering_variance * 5.0))
        
        # 3. Calculate acceleration smoothness
        if len(self.acceleration_history) > 1:
            # Detect abrupt acceleration
            if acceleration > self.abrupt_acceleration_threshold:
                self.driving_metrics['acceleration_smoothness'] = max(0.0, self.driving_metrics['acceleration_smoothness'] - 0.2)
            else:
                # Gradually recover smoothness
                self.driving_metrics['acceleration_smoothness'] = min(1.0, self.driving_metrics['acceleration_smoothness'] + 0.02)
        
        # 4. Calculate braking smoothness
        if acceleration < self.abrupt_braking_threshold:
            self.driving_metrics['braking_smoothness'] = max(0.0, self.driving_metrics['braking_smoothness'] - 0.2)
        else:
            # Gradually recover smoothness
            self.driving_metrics['braking_smoothness'] = min(1.0, self.driving_metrics['braking_smoothness'] + 0.02)
        
        # 5. Detect hesitation (low speed near decision points)
        if self.near_decision_point and current_speed < 5.0:  # Below 5 km/h near intersection
            if self.hesitation_start_time is None:
                self.hesitation_start_time = current_time
            elif current_time - self.hesitation_start_time > self.hesitation_threshold:
                self.record_intervention('hesitation')
                self.driving_metrics['hesitation_level'] = min(1.0, self.driving_metrics['hesitation_level'] + 0.2)
                self.hesitation_start_time = None  # Reset after recording
        else:
            self.hesitation_start_time = None
            # Gradually decrease hesitation level
            self.driving_metrics['hesitation_level'] = max(0.0, self.driving_metrics['hesitation_level'] - 0.01)
        
        # Update last recorded state
        self.last_speed = current_speed
        self.last_steering = current_steering
    
    def set_near_decision_point(self, is_near):
        """
        Set whether the vehicle is near a decision point (intersection, lane merge, etc.)
        
        Args:
            is_near: Boolean indicating if vehicle is near a decision point
        """
        self.near_decision_point = is_near

    def get_recent_interventions(self):
        """Get number of recent interventions within the window"""
        current_time = self.world.get_snapshot().timestamp.elapsed_seconds
        recent_count = sum(1 for t in self.intervention_timestamps 
                         if current_time - t <= self.recent_intervention_window)
        return recent_count
    
    def get_recent_interventions_by_type(self, intervention_type):
        """
        Get number of recent interventions of a specific type
        
        Args:
            intervention_type: Type of intervention to count
        """
        if intervention_type not in self.intervention_types:
            return 0
            
        current_time = self.world.get_snapshot().timestamp.elapsed_seconds
        recent_count = sum(1 for t in self.intervention_types[intervention_type] 
                         if current_time - t <= self.recent_intervention_window)
        return recent_count
    
    def get_intervention_observation(self):
        """Get binary observation of recent intervention"""
        current_time = self.world.get_snapshot().timestamp.elapsed_seconds
        return int(any(current_time - t <= self.recent_intervention_window 
                      for t in self.intervention_timestamps))
    
    def get_current_trust_state(self):
        """Get the current trust state and driving metrics"""
        current_time = self.world.get_snapshot().timestamp.elapsed_seconds
        
        # Count recent interventions by type
        recent_interventions = {
            'total': self.get_recent_interventions(),
            'brake': self.get_recent_interventions_by_type('brake'),
            'steer': self.get_recent_interventions_by_type('steer'),
            'hesitation': self.get_recent_interventions_by_type('hesitation')
        }
        
        return {
            'trust_level': self.trust_level,
            'recent_interventions': recent_interventions,
            'time_since_last_intervention': current_time - self.last_intervention_time 
                if self.intervention_timestamps else float('inf'),
            'driving_metrics': self.driving_metrics
        }
        
    def update_display(self):
        """Update the trust feedback display with enhanced metrics"""
        self.screen.fill(self.WHITE)
        
        # Draw trust level bar
        bar_width = 600
        bar_height = 30
        x = 100
        y = 30
        
        # Background bar
        pygame.draw.rect(self.screen, self.BLACK, 
                        (x, y, bar_width, bar_height), 2)
        
        # Trust level fill
        fill_width = int(bar_width * self.trust_level)
        pygame.draw.rect(self.screen, self.GREEN,
                        (x, y, fill_width, bar_height))
        
        # Draw text
        font = pygame.font.Font(None, 28)
        trust_text = f"Trust Level: {self.trust_level:.2f}"
        text_surface = font.render(trust_text, True, self.BLACK)
        self.screen.blit(text_surface, (x, y - 25))
        
        # Draw intervention counts
        y += 40
        interventions = self.get_current_trust_state()['recent_interventions']
        
        intervention_texts = [
            f"Recent Interventions: {interventions['total']}",
            f"Braking: {interventions['brake']}",
            f"Steering: {interventions['steer']}",
            f"Hesitations: {interventions['hesitation']}"
        ]
        
        for i, text in enumerate(intervention_texts):
            text_surface = font.render(text, True, self.BLACK)
            self.screen.blit(text_surface, (x, y + i * 25))
        
        # Draw driving metrics
        y += 150
        metrics = self.driving_metrics
        
        # Draw metric bars
        metric_names = [
            "Steering Stability", 
            "Acceleration Smoothness", 
            "Braking Smoothness",
            "Confidence (vs Hesitation)",
            "Engagement Consistency"
        ]
        
        metric_values = [
            metrics['steering_stability'],
            metrics['acceleration_smoothness'],
            metrics['braking_smoothness'],
            1.0 - metrics['hesitation_level'],
            1.0 - metrics['disengagement_frequency']
        ]
        
        metric_colors = [
            self.BLUE,
            self.GREEN,
            self.YELLOW,
            self.GREEN,
            self.BLUE
        ]
        
        for i, (name, value, color) in enumerate(zip(metric_names, metric_values, metric_colors)):
            # Draw label
            text_surface = font.render(name, True, self.BLACK)
            self.screen.blit(text_surface, (x, y + i * 25))
            
            # Draw background bar
            pygame.draw.rect(self.screen, self.BLACK, 
                            (x + 200, y + i * 25, 200, 20), 1)
            
            # Draw value bar
            fill_width = int(200 * value)
            pygame.draw.rect(self.screen, color,
                            (x + 200, y + i * 25, fill_width, 20))
            
            # Draw value text
            value_text = f"{value:.2f}"
            text_surface = font.render(value_text, True, self.BLACK)
            self.screen.blit(text_surface, (x + 410, y + i * 25))
        
        pygame.display.flip()
    
    def save_session_data(self):
        """Save the trust feedback data for the session"""
        data = {
            'session_id': self.session_id,
            'manual_interventions': self.manual_interventions,
            'final_trust_level': self.trust_level,
            'intervention_count': len(self.manual_interventions),
            'intervention_types': {
                'brake': len(self.intervention_types['brake']),
                'steer': len(self.intervention_types['steer']),
                'hesitation': len(self.intervention_types['hesitation'])
            },
            'final_driving_metrics': self.driving_metrics
        }
        
        filename = os.path.join(self.data_dir, f"trust_data_{self.session_id}.json")
        with open(filename, 'w') as f:
            json.dump(data, f, indent=4)
    
    def cleanup(self):
        """Clean up pygame resources"""
        self.save_session_data()
        pygame.quit()

    def detect_interventions_and_update_trust(self, current_control, prev_control, world_snapshot=None):
        """
        Detect manual interventions based on control changes and update trust accordingly.
        
        Args:
            current_control: Current vehicle control
            prev_control: Previous vehicle control
            world_snapshot: CARLA world snapshot for timestamp
            
        Returns:
            intervention_detected: Whether an intervention was detected
        """
        if prev_control is None:
            return False
            
        # Check if an intervention is already active
        if self.intervention_active:
            # An intervention was already recorded
            self.update_trust(intervention=True, intervention_type=self.intervention_type, dt=0.0)
            
            # Reset intervention flag after processing
            self.intervention_active = False
            self.intervention_type = None
            return True
            
<<<<<<< HEAD
=======
        # Check for significant steering correction
        steering_change = abs(current_control.steer - prev_control.steer)
        if steering_change > self.steering_correction_threshold:
            self.intervention_active = True
            self.intervention_type = 'steer'
            self.update_trust(intervention=True, intervention_type='steer', dt=0.0)
            return True
            
        # Check for sudden braking
        if current_control.brake > 0.7 and prev_control.brake < 0.3:
            self.intervention_active = True
            self.intervention_type = 'brake'
            self.update_trust(intervention=True, intervention_type='brake', dt=0.0)
            return True

        # If no intervention detected, update trust normally
        if not self.intervention_active:
            # Calculate time delta
            current_time = None
            if world_snapshot:
                current_time = world_snapshot.timestamp.elapsed_seconds
            else:
                current_time = time.time()
                
            dt = current_time - self.last_update_time if self.last_update_time is not None else 0.0
            self.last_update_time = current_time
            
            # Update trust with no intervention
            self.update_trust(intervention=False, dt=dt)
            
>>>>>>> 04570eb9
        return False <|MERGE_RESOLUTION|>--- conflicted
+++ resolved
@@ -437,6 +437,7 @@
         self.save_session_data()
         pygame.quit()
 
+
     def detect_interventions_and_update_trust(self, current_control, prev_control, world_snapshot=None):
         """
         Detect manual interventions based on control changes and update trust accordingly.
@@ -462,37 +463,4 @@
             self.intervention_type = None
             return True
             
-<<<<<<< HEAD
-=======
-        # Check for significant steering correction
-        steering_change = abs(current_control.steer - prev_control.steer)
-        if steering_change > self.steering_correction_threshold:
-            self.intervention_active = True
-            self.intervention_type = 'steer'
-            self.update_trust(intervention=True, intervention_type='steer', dt=0.0)
-            return True
-            
-        # Check for sudden braking
-        if current_control.brake > 0.7 and prev_control.brake < 0.3:
-            self.intervention_active = True
-            self.intervention_type = 'brake'
-            self.update_trust(intervention=True, intervention_type='brake', dt=0.0)
-            return True
-
-        # If no intervention detected, update trust normally
-        if not self.intervention_active:
-            # Calculate time delta
-            current_time = None
-            if world_snapshot:
-                current_time = world_snapshot.timestamp.elapsed_seconds
-            else:
-                current_time = time.time()
-                
-            dt = current_time - self.last_update_time if self.last_update_time is not None else 0.0
-            self.last_update_time = current_time
-            
-            # Update trust with no intervention
-            self.update_trust(intervention=False, dt=dt)
-            
->>>>>>> 04570eb9
         return False 